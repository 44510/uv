use rustc_hash::FxHashMap;

use uv_normalize::PackageName;

use crate::{
    BuiltDist, Dist, Name, ParsedGitUrl, Requirement, RequirementSource, ResolvedDist, SourceDist,
};

/// A set of packages pinned at specific versions.
#[derive(Debug, Default, Clone)]
pub struct Resolution(FxHashMap<PackageName, ResolvedDist>);

impl Resolution {
    /// Create a new resolution from the given pinned packages.
    pub fn new(packages: FxHashMap<PackageName, ResolvedDist>) -> Self {
        Self(packages)
    }

    /// Return the distribution for the given package name, if it exists.
    pub fn get(&self, package_name: &PackageName) -> Option<&ResolvedDist> {
        self.0.get(package_name)
    }

    /// Return the remote distribution for the given package name, if it exists.
    pub fn get_remote(&self, package_name: &PackageName) -> Option<&Dist> {
        match self.0.get(package_name) {
            Some(dist) => match dist {
                ResolvedDist::Installable(dist) => Some(dist),
                ResolvedDist::Installed(_) => None,
            },
            None => None,
        }
    }

    /// Iterate over the [`PackageName`] entities in this resolution.
    pub fn packages(&self) -> impl Iterator<Item = &PackageName> {
        self.0.keys()
    }

    /// Iterate over the [`ResolvedDist`] entities in this resolution.
    pub fn distributions(&self) -> impl Iterator<Item = &ResolvedDist> {
        self.0.values()
    }

    /// Iterate over the [`ResolvedDist`] entities in this resolution.
    pub fn into_distributions(self) -> impl Iterator<Item = ResolvedDist> {
        self.0.into_values()
    }

    /// Return the number of distributions in this resolution.
    pub fn len(&self) -> usize {
        self.0.len()
    }

    /// Return `true` if there are no pinned packages in this resolution.
    pub fn is_empty(&self) -> bool {
        self.0.is_empty()
    }

    /// Return the set of [`Requirement`]s that this resolution represents, exclusive of any
    /// editable requirements.
    pub fn requirements(&self) -> Vec<Requirement> {
        let mut requirements: Vec<_> = self
            .0
            .values()
            // Remove editable requirements
            .filter(|dist| !dist.is_editable())
            .map(Requirement::from)
            .collect();
        requirements.sort_unstable_by(|a, b| a.name.cmp(&b.name));
        requirements
    }
}

impl From<&ResolvedDist> for Requirement {
    fn from(resolved_dist: &ResolvedDist) -> Self {
        let source = match resolved_dist {
            ResolvedDist::Installable(dist) => match dist {
                Dist::Built(BuiltDist::Registry(wheel)) => RequirementSource::Registry {
                    specifier: pep440_rs::VersionSpecifiers::from(
                        pep440_rs::VersionSpecifier::equals_version(wheel.filename.version.clone()),
                    ),
<<<<<<< HEAD
                )),
                marker: None,
                path: None,
            },

            Dist::Built(BuiltDist::DirectUrl(wheel)) => Self {
                name: wheel.filename.name,
                extras: vec![],
                version_or_url: Some(pep508_rs::VersionOrUrl::Url(wheel.url)),
                marker: None,
                path: None,
            },
            Dist::Built(BuiltDist::Path(wheel)) => Self {
                name: wheel.filename.name,
                extras: vec![],
                version_or_url: Some(pep508_rs::VersionOrUrl::Url(wheel.url)),
                marker: None,
                path: None,
            },
            Dist::Source(SourceDist::Registry(sdist)) => Self {
                name: sdist.filename.name,
                extras: vec![],
                version_or_url: Some(pep508_rs::VersionOrUrl::VersionSpecifier(
                    pep440_rs::VersionSpecifiers::from(
                        pep440_rs::VersionSpecifier::equals_version(sdist.filename.version),
                    ),
                )),
                marker: None,
                path: None,
            },
            Dist::Source(SourceDist::DirectUrl(sdist)) => Self {
                name: sdist.name,
                extras: vec![],
                version_or_url: Some(pep508_rs::VersionOrUrl::Url(sdist.url)),
                marker: None,
                path: None,
            },
            Dist::Source(SourceDist::Git(sdist)) => Self {
                name: sdist.name,
                extras: vec![],
                version_or_url: Some(pep508_rs::VersionOrUrl::Url(sdist.url)),
                marker: None,
                path: None,
            },
            Dist::Source(SourceDist::Path(sdist)) => Self {
                name: sdist.name,
                extras: vec![],
                version_or_url: Some(pep508_rs::VersionOrUrl::Url(sdist.url)),
                marker: None,
                path: None,
            },
        }
    }
}

impl From<InstalledDist> for Requirement {
    fn from(dist: InstalledDist) -> Self {
        Self {
            name: dist.name().clone(),
=======
                    index: None,
                },
                Dist::Built(BuiltDist::DirectUrl(wheel)) => {
                    let mut location = wheel.url.to_url();
                    location.set_fragment(None);
                    RequirementSource::Url {
                        url: wheel.url.clone(),
                        location,
                        subdirectory: None,
                    }
                }
                Dist::Built(BuiltDist::Path(wheel)) => RequirementSource::Path {
                    path: wheel.path.clone(),
                    url: wheel.url.clone(),
                    editable: None,
                },
                Dist::Source(SourceDist::Registry(sdist)) => RequirementSource::Registry {
                    specifier: pep440_rs::VersionSpecifiers::from(
                        pep440_rs::VersionSpecifier::equals_version(sdist.filename.version.clone()),
                    ),
                    index: None,
                },
                Dist::Source(SourceDist::DirectUrl(sdist)) => {
                    let mut location = sdist.url.to_url();
                    location.set_fragment(None);
                    RequirementSource::Url {
                        url: sdist.url.clone(),
                        location,
                        subdirectory: None,
                    }
                }
                Dist::Source(SourceDist::Git(sdist)) => {
                    let git_url = ParsedGitUrl::try_from(sdist.url.to_url())
                        .expect("urls must be valid at this point");
                    RequirementSource::Git {
                        url: sdist.url.clone(),
                        repository: git_url.url.repository().clone(),
                        reference: git_url.url.reference().clone(),
                        subdirectory: git_url.subdirectory,
                    }
                }
                Dist::Source(SourceDist::Path(sdist)) => RequirementSource::Path {
                    path: sdist.path.clone(),
                    url: sdist.url.clone(),
                    editable: None,
                },
            },
            ResolvedDist::Installed(dist) => RequirementSource::Registry {
                specifier: pep440_rs::VersionSpecifiers::from(
                    pep440_rs::VersionSpecifier::equals_version(dist.version().clone()),
                ),
                index: None,
            },
        };
        Requirement {
            name: resolved_dist.name().clone(),
>>>>>>> 6d73db2b
            extras: vec![],
            marker: None,
<<<<<<< HEAD
            path: None,
        }
    }
}

impl From<ResolvedDist> for Requirement {
    fn from(dist: ResolvedDist) -> Self {
        match dist {
            ResolvedDist::Installable(dist) => dist.into(),
            ResolvedDist::Installed(dist) => dist.into(),
=======
            source,
>>>>>>> 6d73db2b
        }
    }
}<|MERGE_RESOLUTION|>--- conflicted
+++ resolved
@@ -80,67 +80,6 @@
                     specifier: pep440_rs::VersionSpecifiers::from(
                         pep440_rs::VersionSpecifier::equals_version(wheel.filename.version.clone()),
                     ),
-<<<<<<< HEAD
-                )),
-                marker: None,
-                path: None,
-            },
-
-            Dist::Built(BuiltDist::DirectUrl(wheel)) => Self {
-                name: wheel.filename.name,
-                extras: vec![],
-                version_or_url: Some(pep508_rs::VersionOrUrl::Url(wheel.url)),
-                marker: None,
-                path: None,
-            },
-            Dist::Built(BuiltDist::Path(wheel)) => Self {
-                name: wheel.filename.name,
-                extras: vec![],
-                version_or_url: Some(pep508_rs::VersionOrUrl::Url(wheel.url)),
-                marker: None,
-                path: None,
-            },
-            Dist::Source(SourceDist::Registry(sdist)) => Self {
-                name: sdist.filename.name,
-                extras: vec![],
-                version_or_url: Some(pep508_rs::VersionOrUrl::VersionSpecifier(
-                    pep440_rs::VersionSpecifiers::from(
-                        pep440_rs::VersionSpecifier::equals_version(sdist.filename.version),
-                    ),
-                )),
-                marker: None,
-                path: None,
-            },
-            Dist::Source(SourceDist::DirectUrl(sdist)) => Self {
-                name: sdist.name,
-                extras: vec![],
-                version_or_url: Some(pep508_rs::VersionOrUrl::Url(sdist.url)),
-                marker: None,
-                path: None,
-            },
-            Dist::Source(SourceDist::Git(sdist)) => Self {
-                name: sdist.name,
-                extras: vec![],
-                version_or_url: Some(pep508_rs::VersionOrUrl::Url(sdist.url)),
-                marker: None,
-                path: None,
-            },
-            Dist::Source(SourceDist::Path(sdist)) => Self {
-                name: sdist.name,
-                extras: vec![],
-                version_or_url: Some(pep508_rs::VersionOrUrl::Url(sdist.url)),
-                marker: None,
-                path: None,
-            },
-        }
-    }
-}
-
-impl From<InstalledDist> for Requirement {
-    fn from(dist: InstalledDist) -> Self {
-        Self {
-            name: dist.name().clone(),
-=======
                     index: None,
                 },
                 Dist::Built(BuiltDist::DirectUrl(wheel)) => {
@@ -197,23 +136,10 @@
         };
         Requirement {
             name: resolved_dist.name().clone(),
->>>>>>> 6d73db2b
             extras: vec![],
             marker: None,
-<<<<<<< HEAD
+            source,
             path: None,
         }
     }
-}
-
-impl From<ResolvedDist> for Requirement {
-    fn from(dist: ResolvedDist) -> Self {
-        match dist {
-            ResolvedDist::Installable(dist) => dist.into(),
-            ResolvedDist::Installed(dist) => dist.into(),
-=======
-            source,
->>>>>>> 6d73db2b
-        }
-    }
 }